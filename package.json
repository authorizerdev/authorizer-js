{
	"version": "1.1.5",
	"license": "MIT",
	"typings": "lib/cjs/index.d.ts",
	"main": "lib/cjs/index.js",
	"module": "lib/esm/index.js",
	"files": [
		"lib",
		"src"
	],
	"engines": {
		"node": ">=10"
	},
	"packageManager": "pnpm@7.28.0",
	"repository": "https://github.com/authorizerdev/authorizer-js",
	"scripts": {
		"clean": "rm -rf lib",
		"start": "rollup -w --config rollup.test.config.js",
		"ts-types": "tsc --emitDeclarationOnly --outDir lib",
		"build": "npm run clean && rollup --config rollup.config.js --environment INCLUDE_DEPS,BUILD:production",
		"test": "npm run build && jest --testTimeout=20000 --runInBand",
<<<<<<< HEAD
		"format": "prettier --write 'src/**/*.(ts)'",
		"prepublishOnly": "npm run build",
		"release": "pnpm build && bumpp --commit --push --tag && pnpm publish"
=======
		"lint": "eslint --ext .ts,.tsx,.js,.jsx .",
		"lint:fix": "eslint --ext .ts,.tsx,.js,.jsx . --fix",
		"prepublishOnly": "npm run build"
>>>>>>> d2e02ee1
	},
	"browser": {
		"path": "path-browserify"
	},
	"name": "@authorizerdev/authorizer-js",
	"author": "Lakhan Samani",
	"devDependencies": {
		"@antfu/eslint-config": "^0.35.3",
		"@rollup/plugin-node-resolve": "^13.0.4",
		"@rollup/plugin-typescript": "^8.2.5",
		"@types/node-fetch": "^2.5.12",
<<<<<<< HEAD
		"bumpp": "^9.0.0",
=======
		"eslint": "^8.35.0",
>>>>>>> d2e02ee1
		"husky": "^7.0.1",
		"jest": "^27.0.6",
		"rimraf": "^2.7.1",
		"rollup": "^2.56.0",
		"rollup-plugin-filesize": "^9.1.1",
		"rollup-plugin-serve": "^1.1.0",
		"rollup-plugin-terser": "^7.0.2",
		"tslib": "^2.3.0",
		"typescript": "^4.3.5"
	},
	"dependencies": {
		"cross-fetch": "^3.1.5"
	}
}<|MERGE_RESOLUTION|>--- conflicted
+++ resolved
@@ -19,15 +19,11 @@
 		"ts-types": "tsc --emitDeclarationOnly --outDir lib",
 		"build": "npm run clean && rollup --config rollup.config.js --environment INCLUDE_DEPS,BUILD:production",
 		"test": "npm run build && jest --testTimeout=20000 --runInBand",
-<<<<<<< HEAD
 		"format": "prettier --write 'src/**/*.(ts)'",
 		"prepublishOnly": "npm run build",
-		"release": "pnpm build && bumpp --commit --push --tag && pnpm publish"
-=======
+		"release": "pnpm build && bumpp --commit --push --tag && pnpm publish",
 		"lint": "eslint --ext .ts,.tsx,.js,.jsx .",
-		"lint:fix": "eslint --ext .ts,.tsx,.js,.jsx . --fix",
-		"prepublishOnly": "npm run build"
->>>>>>> d2e02ee1
+		"lint:fix": "eslint --ext .ts,.tsx,.js,.jsx . --fix"
 	},
 	"browser": {
 		"path": "path-browserify"
@@ -39,11 +35,8 @@
 		"@rollup/plugin-node-resolve": "^13.0.4",
 		"@rollup/plugin-typescript": "^8.2.5",
 		"@types/node-fetch": "^2.5.12",
-<<<<<<< HEAD
 		"bumpp": "^9.0.0",
-=======
 		"eslint": "^8.35.0",
->>>>>>> d2e02ee1
 		"husky": "^7.0.1",
 		"jest": "^27.0.6",
 		"rimraf": "^2.7.1",
