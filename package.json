--- conflicted
+++ resolved
@@ -1,10 +1,6 @@
 {
   "name": "@authorizerdev/authorizer-js",
-<<<<<<< HEAD
-  "version": "2.2.15",
-=======
   "version": "1.2.17",
->>>>>>> e96f5df4
   "packageManager": "pnpm@7.28.0",
   "author": "Lakhan Samani",
   "license": "MIT",
